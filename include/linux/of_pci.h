#ifndef __OF_PCI_H
#define __OF_PCI_H

#include <linux/pci.h>
#include <linux/msi.h>

struct pci_dev;
struct of_phandle_args;
struct device_node;

#ifdef CONFIG_OF
int of_irq_parse_pci(const struct pci_dev *pdev, struct of_phandle_args *out_irq);
struct device_node *of_pci_find_child_device(struct device_node *parent,
					     unsigned int devfn);
int of_pci_get_devfn(struct device_node *np);
int of_irq_parse_and_map_pci(const struct pci_dev *dev, u8 slot, u8 pin);
int of_pci_parse_bus_range(struct device_node *node, struct resource *res);
int of_get_pci_domain_nr(struct device_node *node);
<<<<<<< HEAD
void of_pci_dma_configure(struct pci_dev *pci_dev);
void of_pci_check_probe_only(void);
=======
>>>>>>> f57ab32a
#else
static inline int of_irq_parse_pci(const struct pci_dev *pdev, struct of_phandle_args *out_irq)
{
	return 0;
}

static inline struct device_node *of_pci_find_child_device(struct device_node *parent,
					     unsigned int devfn)
{
	return NULL;
}

static inline int of_pci_get_devfn(struct device_node *np)
{
	return -EINVAL;
}

static inline int
of_irq_parse_and_map_pci(const struct pci_dev *dev, u8 slot, u8 pin)
{
	return 0;
}

static inline int
of_pci_parse_bus_range(struct device_node *node, struct resource *res)
{
	return -EINVAL;
}

static inline int
of_get_pci_domain_nr(struct device_node *node)
{
	return -1;
}
<<<<<<< HEAD

static inline void of_pci_dma_configure(struct pci_dev *pci_dev) { }

static inline void of_pci_check_probe_only(void) { }
=======
>>>>>>> f57ab32a
#endif

#if defined(CONFIG_OF_ADDRESS)
int of_pci_get_host_bridge_resources(struct device_node *dev,
			unsigned char busno, unsigned char bus_max,
			struct list_head *resources, resource_size_t *io_base);
#endif

#if defined(CONFIG_OF) && defined(CONFIG_PCI_MSI)
int of_pci_msi_chip_add(struct msi_controller *chip);
void of_pci_msi_chip_remove(struct msi_controller *chip);
struct msi_controller *of_pci_find_msi_chip_by_node(struct device_node *of_node);
#else
static inline int of_pci_msi_chip_add(struct msi_controller *chip) { return -EINVAL; }
static inline void of_pci_msi_chip_remove(struct msi_controller *chip) { }
static inline struct msi_controller *
of_pci_find_msi_chip_by_node(struct device_node *of_node) { return NULL; }
#endif

#endif<|MERGE_RESOLUTION|>--- conflicted
+++ resolved
@@ -16,11 +16,7 @@
 int of_irq_parse_and_map_pci(const struct pci_dev *dev, u8 slot, u8 pin);
 int of_pci_parse_bus_range(struct device_node *node, struct resource *res);
 int of_get_pci_domain_nr(struct device_node *node);
-<<<<<<< HEAD
-void of_pci_dma_configure(struct pci_dev *pci_dev);
 void of_pci_check_probe_only(void);
-=======
->>>>>>> f57ab32a
 #else
 static inline int of_irq_parse_pci(const struct pci_dev *pdev, struct of_phandle_args *out_irq)
 {
@@ -55,13 +51,8 @@
 {
 	return -1;
 }
-<<<<<<< HEAD
-
-static inline void of_pci_dma_configure(struct pci_dev *pci_dev) { }
 
 static inline void of_pci_check_probe_only(void) { }
-=======
->>>>>>> f57ab32a
 #endif
 
 #if defined(CONFIG_OF_ADDRESS)
