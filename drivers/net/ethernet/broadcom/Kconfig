--- conflicted
+++ resolved
@@ -130,12 +130,8 @@
 
 config BGMAC
 	tristate "BCMA bus GBit core support"
-<<<<<<< HEAD
-	depends on BCMA_HOST_SOC && HAS_DMA
+	depends on BCMA_HOST_SOC && HAS_DMA && BCM47XX
 	select PHYLIB
-=======
-	depends on BCMA_HOST_SOC && HAS_DMA && BCM47XX
->>>>>>> d1e2586f
 	---help---
 	  This driver supports GBit MAC and BCM4706 GBit MAC cores on BCMA bus.
 	  They can be found on BCM47xx SoCs and provide gigabit ethernet.
