--- conflicted
+++ resolved
@@ -214,7 +214,6 @@
 			i = 128;
 			pin_num = AMD_GPIO_PINS_BANK2 + i;
 			break;
-<<<<<<< HEAD
 		case 3:
 			i = 192;
 			pin_num = AMD_GPIO_PINS_BANK3 + i;
@@ -222,10 +221,6 @@
 		default:
 			/* Illegal bank number, ignore */
 			continue;
-=======
-		default:
-			return;
->>>>>>> 566cf877
 		}
 		for (; i < pin_num; i++) {
 			seq_printf(s, "pin%d\t", i);
